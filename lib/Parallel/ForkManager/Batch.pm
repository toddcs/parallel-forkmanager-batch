package Parallel::ForkManager::Batch;

use strict;
use warnings;

use Parallel::ForkManager;

sub new {
    my ( $class, $max_procs, $batch_size, $batch_records, $doit ) = @_;

    my $self = {};

    $self->{max_procs}     = $max_procs;
    $self->{batch_size}    = $batch_size;
    $self->{batch_records} = $batch_records;
    $self->{doit}          = $doit;

    return bless $self, $class;
}

sub run {
    my $self = shift;

    my $pfm = Parallel::ForkManager->new( $self->{max_procs} );

<<<<<<< HEAD
    my $num_records = scalar @{ $self->{batch_records} };
=======
    my $num_records = @{ $self->{batch_records} };
>>>>>>> af304cd1
    my $batch_size  = $self->{batch_size};

    for ( my $i = 0 ; $i < $num_records ; $i += $batch_size ) {
        my $pid = $pfm->start and next;

        for ( my $j = $i ; $j < $i + $batch_size ; ++$j ) {
            last if $j >= $num_records;
            $self->{doit}->( $self->{batch_records}[$j] );
        }

        $pfm->finish;
    }

    $pfm->wait_all_children;

    return;
}

1;<|MERGE_RESOLUTION|>--- conflicted
+++ resolved
@@ -23,11 +23,7 @@
 
     my $pfm = Parallel::ForkManager->new( $self->{max_procs} );
 
-<<<<<<< HEAD
     my $num_records = scalar @{ $self->{batch_records} };
-=======
-    my $num_records = @{ $self->{batch_records} };
->>>>>>> af304cd1
     my $batch_size  = $self->{batch_size};
 
     for ( my $i = 0 ; $i < $num_records ; $i += $batch_size ) {
